## Overview

This document contains a list of maintainers in this repo. See [opensearch-project/.github/RESPONSIBILITIES.md](https://github.com/opensearch-project/.github/blob/main/RESPONSIBILITIES.md#maintainer-responsibilities) that explains what the role of maintainer means, what maintainers do in this and other repos, and how they should be doing it. If you're interested in contributing, and becoming a maintainer, see [CONTRIBUTING](CONTRIBUTING.md).

## Current Maintainers

| Maintainer        | GitHub ID                                           | Affiliation |
| ----------------- | -------------------------------------------------   | ----------- |
| Eric Wei          | [mengweieric](https://github.com/mengweieric)       | Amazon      |
| Joshua Li         | [joshuali925](https://github.com/joshuali925)       | Amazon      |
| Shenoy Pratik     | [ps48](https://github.com/ps48)                     | Amazon      |
| Kavitha Mohan     | [kavithacm](https://github.com/kavithacm)           | Amazon      |
| Rupal Mahajan     | [rupal-bq](https://github.com/rupal-bq)             | Amazon      |
| Derek Ho          | [derek-ho](https://github.com/derek-ho)             | Amazon      |
| Lior Perry        | [YANG-DB](https://github.com/YANG-DB)               | Amazon      |
| Peter Fitzgibbons | [pjfitzgibbons](https://github.com/pjfitzgibbons)   | Amazon      |
| Simeon Widdis     | [swiddis](https://github.com/swiddis)               | Amazon      |
| Chen Dai          | [dai-chen](https://github.com/dai-chen)             | Amazon      |
| Vamsi Manohar     | [vamsi-amazon](https://github.com/vamsi-amazon)     | Amazon      |
| Peng Huo          | [penghuo](https://github.com/penghuo)               | Amazon      |
| Sean Kao          | [seankao-az](https://github.com/seankao-az)         | Amazon      |
<<<<<<< HEAD
| Max Ksyunz        | [MaxKsyunz](https://github.com/MaxKsyunz)           | Improving   |
| Yury Fridlyand    | [Yury-Fridlyand](https://github.com/Yury-Fridlyand) | Improving   |
| Andrew Carbonetto | [acarbonetto](https://github.com/acarbonetto)       | Improving   |
| Forest Vey        | [forestmvey](https://github.com/forestmvey)         | Improving   |
| Guian Gumpac      | [GumpacG](https://github.com/GumpacG)               | Improving   |
=======
| Max Ksyunz        | [MaxKsyunz](https://github.com/MaxKsyunz)           | BitQuill    |
| Yury Fridlyand    | [Yury-Fridlyand](https://github.com/Yury-Fridlyand) | BitQuill    |
| Anirudha Jadhav   | [anirudha](https://github.com/anirudha)             | Amazon      |
>>>>>>> c963c6d1

## Emeritus Maintainers

| Maintainer        | GitHub ID                                               | Affiliation |
| ----------------- | ------------------------------------------------------- | ----------- |
| Charlotte Henkle  | [CEHENKLE](https://github.com/CEHENKLE)                 | Amazon      |
| Nick Knize        | [nknize](https://github.com/nknize)                     | Amazon      |
| David Cui         | [davidcui1225](https://github.com/davidcui1225)         | Amazon      |
| Eugene Lee        | [eugenesk24](https://github.com/eugenesk24)             | Amazon      |
| Zhongnan Su       | [zhongnansu](https://github.com/zhongnansu)             | Amazon      |
| Chloe Zhang       | [chloe-zh](https://github.com/chloe-zh)                 | Amazon      |<|MERGE_RESOLUTION|>--- conflicted
+++ resolved
@@ -19,17 +19,12 @@
 | Vamsi Manohar     | [vamsi-amazon](https://github.com/vamsi-amazon)     | Amazon      |
 | Peng Huo          | [penghuo](https://github.com/penghuo)               | Amazon      |
 | Sean Kao          | [seankao-az](https://github.com/seankao-az)         | Amazon      |
-<<<<<<< HEAD
+| Anirudha Jadhav   | [anirudha](https://github.com/anirudha)             | Amazon      |
 | Max Ksyunz        | [MaxKsyunz](https://github.com/MaxKsyunz)           | Improving   |
 | Yury Fridlyand    | [Yury-Fridlyand](https://github.com/Yury-Fridlyand) | Improving   |
 | Andrew Carbonetto | [acarbonetto](https://github.com/acarbonetto)       | Improving   |
 | Forest Vey        | [forestmvey](https://github.com/forestmvey)         | Improving   |
 | Guian Gumpac      | [GumpacG](https://github.com/GumpacG)               | Improving   |
-=======
-| Max Ksyunz        | [MaxKsyunz](https://github.com/MaxKsyunz)           | BitQuill    |
-| Yury Fridlyand    | [Yury-Fridlyand](https://github.com/Yury-Fridlyand) | BitQuill    |
-| Anirudha Jadhav   | [anirudha](https://github.com/anirudha)             | Amazon      |
->>>>>>> c963c6d1
 
 ## Emeritus Maintainers
 
